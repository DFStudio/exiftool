/**   
 * Copyright 2011 The Buzz Media, LLC
 * 
 * Licensed under the Apache License, Version 2.0 (the "License");
 * you may not use this file except in compliance with the License.
 * You may obtain a copy of the License at
 *
 *   http://www.apache.org/licenses/LICENSE-2.0
 *
 * Unless required by applicable law or agreed to in writing, software
 * distributed under the License is distributed on an "AS IS" BASIS,
 * WITHOUT WARRANTIES OR CONDITIONS OF ANY KIND, either express or implied.
 * See the License for the specific language governing permissions and
 * limitations under the License.
 */
package com.thebuzzmedia.exiftool;

import org.apache.log4j.Logger;

import java.io.BufferedReader;
import java.io.File;
import java.io.IOException;
import java.io.InputStreamReader;
import java.io.OutputStreamWriter;
import java.util.*;
import java.util.regex.Pattern;

/**
 * Class used to provide a Java-like interface to Phil Harvey's excellent,
 * Perl-based <a
 * href="http://www.sno.phy.queensu.ca/~phil/exiftool">ExifTool</a>.
 * <p/>
 * There are a number of other basic Java wrappers to ExifTool available online,
 * but most of them only abstract out the actual Java-external-process execution
 * logic and do no additional work to make integration with the external
 * ExifTool any easier or intuitive from the perspective of the Java application
 * written to make use of ExifTool.
 * <p/>
 * This class was written in order to make integration with ExifTool inside of a
 * Java application seamless and performant with the goal being that the
 * developer can treat ExifTool as if it were written in Java, garnering all of
 * the benefits with none of the added headache of managing an external native
 * process from Java.
 * <p/>
 * Phil Harvey's ExifTool is written in Perl and runs on all major platforms
 * (including Windows) so no portability issues are introduced into your
 * application by utilizing this class.
 * <h3>Usage</h3>
 * Assuming ExifTool is installed on the host system correctly and either in the
 * system path or pointed to by {@link #EXIF_TOOL_PATH}, using this class to
 * communicate with ExifTool is as simple as creating an instance (
 * <code>ExifTool tool = new ExifTool()</code>) and then making calls to
 * {@link #getImageMeta(File, Tag...)} or
 * {@link #getImageMeta(File, Format, Tag...)} with a list of {@link Tag}s you
 * want to pull values for from the given image.
 * <p/>
 * In this default mode, calls to <code>getImageMeta</code> will automatically
 * start an external ExifTool process to handle the request. After ExifTool has
 * parsed the tag values from the file, the external process exits and this
 * class parses the result before returning it to the caller.
 * <p/>
 * Results from calls to <code>getImageMeta</code> are returned in a {@link Map}
 * with the {@link Tag} values as the keys and {@link String} values for every
 * tag that had a value in the image file as the values. {@link Tag}s with no
 * value found in the image are omitted from the result map.
 * <p/>
 * While each {@link Tag} provides a hint at which format the resulting value
 * for that tag is returned as from ExifTool (see {@link Tag#getType()}), that
 * only applies to values returned with an output format of
 * {@link Format#NUMERIC} and it is ultimately up to the caller to decide how
 * best to parse or convert the returned values.
 * <p/>
 * The {@link Tag} Enum provides the {@link Tag#parseValue(String)}
 * convenience method for parsing given <code>String</code> values according to
 * the Tag hint automatically for you if that is what you plan on doing,
 * otherwise feel free to handle the return values anyway you want.
 * <h3>ExifTool -stay_open Support</h3>
 * ExifTool <a href=
 * "http://u88.n24.queensu.ca/exiftool/forum/index.php/topic,1402.msg12933.html#msg12933"
 * >8.36</a> added a new persistent-process feature that allows ExifTool to stay
 * running in a daemon mode and continue accepting commands via a file or stdin.
 * <p/>
 * This new mode is controlled via the <code>-stay_open True/False</code>
 * command line argument and in a busy system that is making thousands of calls
 * to ExifTool, can offer speed improvements of up to <strong>60x</strong> (yes,
 * really that much).
 * <p/>
 * This feature was added to ExifTool shortly after user <a
 * href="http://www.christian-etter.de/?p=458">Christian Etter discovered</a>
 * the overhead for starting up a new Perl interpreter each time ExifTool is
 * loaded accounts for roughly <a href=
 * "http://u88.n24.queensu.ca/exiftool/forum/index.php/topic,1402.msg6121.html#msg6121"
 * >98.4% of the total runtime</a>.
 * <p/>
 * Support for using ExifTool in daemon mode is enabled by passing
 * {@link Feature#STAY_OPEN} to the constructor of the class when creating an
 * instance of this class and then simply using the class as you normally would.
 * This class will manage a single ExifTool process running in daemon mode in
 * the background to service all future calls to the class.
 * <p/>
 * Because this feature requires ExifTool 8.36 or later, this class will
 * actually verify support for the feature in the version of ExifTool pointed at
 * by {@link #EXIF_TOOL_PATH} before successfully instantiating the class and
 * will notify you via an {@link UnsupportedFeatureException} if the native
 * ExifTool doesn't support the requested feature.
 * <p/>
 * In the event of an {@link UnsupportedFeatureException}, the caller can either
 * upgrade the native ExifTool upgrade to the version required or simply avoid
 * using that feature to work around the exception.
 * <h3>Automatic Resource Cleanup</h3>
 * When {@link Feature#STAY_OPEN} mode is used, there is the potential for
 * leaking both host OS processes (native 'exiftool' processes) as well as the
 * read/write streams used to communicate with it unless {@link #close()} is
 * called to clean them up when done. <strong>Fortunately</strong>, this class
 * provides an automatic cleanup mechanism that runs, by default, after 10mins
 * of inactivity to clean up those stray resources.
 * <p/>
 * The inactivity period can be controlled by modifying the
 * {@link #PROCESS_CLEANUP_DELAY} system variable. A value of <code>0</code> or
 * less disabled the automatic cleanup process and requires you to cleanup
 * ExifTool instances on your own by calling {@link #close()} manually.
 * <p/>
 * Any class activity by way of calls to <code>getImageMeta</code> will always
 * reset the inactivity timer, so in a busy system the cleanup thread could
 * potentially never run, leaving the original host ExifTool process running
 * forever (which is fine).
 * <p/>
 * This design was chosen to help make using the class and not introducing
 * memory leaks and bugs into your code easier as well as making very inactive
 * instances of this class light weight while not in-use by cleaning up after
 * themselves.
 * <p/>
 * The only overhead incurred when opening the process back up is a 250-500ms
 * lag while launching the VM interpreter again on the first call (depending on
 * host machine speed and load).
 * <h3>Reusing a "closed" ExifTool Instance</h3>
 * If you or the cleanup thread have called {@link #close()} on an instance of
 * this class, cleaning up the host process and read/write streams, the instance
 * of this class can still be safely used. Any followup calls to
 * <code>getImageMeta</code> will simply re-instantiate all the required
 * resources necessary to service the call (honoring any {@link Feature}s set).
 * <p/>
 * This can be handy behavior to be aware of when writing scheduled processing
 * jobs that may wake up every hour and process thousands of pictures then go
 * back to sleep. In order for the process to execute as fast as possible, you
 * would want to use ExifTool in daemon mode (pass {@link Feature#STAY_OPEN} to
 * the constructor of this class) and when done, instead of {@link #close()}-ing
 * the instance of this class and throwing it out, you can keep the reference
 * around and re-use it again when the job executes again an hour later.
 * <h3>Performance</h3>
 * Extra care is taken to ensure minimal object creation or unnecessary CPU
 * overhead while communicating with the external process.
 * <p/>
 * {@link Pattern}s used to split the responses from the process are explicitly
 * compiled and reused, string concatenation is minimized, Tag name lookup is
 * done via a <code>static final</code> {@link Map} shared by all instances and
 * so on.
 * <p/>
 * Additionally, extra care is taken to utilize the most optimal code paths when
 * initiating and using the external process, for example, the
 * {@link ProcessBuilder#command(List)} method is used to avoid the copying of
 * array elements when {@link ProcessBuilder#command(String...)} is used and
 * avoiding the (hidden) use of {@link StringTokenizer} when
 * {@link Runtime#exec(String)} is called.
 * <p/>
 * All of this effort was done to ensure that imgscalr and its supporting
 * classes continue to provide best-of-breed performance and memory utilization
 * in long running/high performance environments (e.g. web applications).
 * <h3>Thread Safety</h3>
 * Instances of this class are <strong>not</strong> Thread-safe. Both the
 * instance of this class and external ExifTool process maintain state specific
 * to the current operation. Use of instances of this class need to be
 * synchronized using an external mechanism or in a highly threaded environment
 * (e.g. web application), instances of this class can be used along with
 * {@link ThreadLocal}s to ensure Thread-safe, highly parallel use.
 * <h3>Why ExifTool?</h3>
 * <a href="http://www.sno.phy.queensu.ca/~phil/exiftool">ExifTool</a> is
 * written in Perl and requires an external process call from Java to make use
 * of.
 * <p/>
 * While this would normally preclude a piece of software from inclusion into
 * the imgscalr library (more complex integration), there is no other image
 * metadata piece of software available as robust, complete and well-tested as
 * ExifTool. In addition, ExifTool already runs on all major platforms
 * (including Windows), so there was not a lack of portability introduced by
 * providing an integration for it.
 * <p/>
 * Allowing it to be used from Java is a boon to any Java project that needs the
 * ability to read/write image-metadata from almost <a
 * href="http://www.sno.phy.queensu.ca/~phil/exiftool/#supported">any image or
 * video file</a> format.
 * <h3>Alternatives</h3>
 * If integration with an external Perl process is something your app cannot do
 * and you still need image metadata-extraction capability, Drew Noakes has
 * written the 2nd most robust image metadata library I have come across: <a
 * href="http://drewnoakes.com/drewnoakes.com/code/exif/">Metadata Extractor</a>
 * that you might want to look at.
 * 
 * @author Riyad Kalla (software@thebuzzmedia.com)
 * @since 1.1
 */
public class ExifTool {

  public static final String ENV_EXIF_TOOL_PATH = "exiftool.path";
  public static final String ENV_EXIF_TOOL_PROCESSCLEANUPDELAY = "exiftool.processCleanupDelay";
  public static final long DEFAULT_PROCESS_CLEANUP_DELAY = 600000;

  /**
   * Name used to identify the (optional) cleanup {@link Thread}.
   * <p/>
   * This is only provided to make debugging and profiling easier for
   * implementers making use of this class such that the resources this class
   * creates and uses (i.e. Threads) are readily identifiable in a running VM.
   * <p/>
   * Default value is "<code>ExifTool Cleanup Thread</code>".
   */
  private static final String CLEANUP_THREAD_NAME = "ExifTool Cleanup Thread";

  /**
   * Compiled {@link Pattern} of ": " used to split compact output from
   * ExifTool evenly into name/value pairs.
   */
  private static final Pattern TAG_VALUE_PATTERN = Pattern.compile("\\s*:\\s*");

  private static Logger log = Logger.getLogger(ExifTool.class);

  /**
   * The absolute path to the ExifTool executable on the host system running
   * this class as defined by the "<code>exiftool.path</code>" system
   * property.
   * <p/>
   * If ExifTool is on your system path and running the command "exiftool"
   * successfully executes it, leaving this value unchanged will work fine on
   * any platform. If the ExifTool executable is named something else or not
   * in the system path, then this property will need to be set to point at it
   * before using this class.
   * <p/>
   * This system property can be set on startup with:<br/>
   * <code>
   * -Dexiftool.path=/path/to/exiftool
   * </code> or by calling {@link System#setProperty(String, String)} before
   * this class is loaded.
   * <p/>
   * On Windows be sure to double-escape the path to the tool, for example:
   * <code>
   * -Dexiftool.path=C:\\Tools\\exiftool.exe
   * </code>
   * <p/>
   * Default value is "<code>exiftool</code>".
   * <h3>Relative Paths</h3>
   * Relative path values (e.g. "bin/tools/exiftool") are executed with
   * relation to the base directory the VM process was started in. Essentially
   * the directory that <code>new File(".").getAbsolutePath()</code> points at
   * during runtime.
   */
  private final String EXIF_TOOL_PATH;

  /**
   * Interval (in milliseconds) of inactivity before the cleanup thread wakes
   * up and cleans up the daemon ExifTool process and the read/write streams
   * used to communicate with it when the {@link Feature#STAY_OPEN} feature is
   * used.
   * <p/>
   * Ever time a call to <code>getImageMeta</code> is processed, the timer
   * keeping track of cleanup is reset; more specifically, this class has to
   * experience no activity for this duration of time before the cleanup
   * process is fired up and cleans up the host OS process and the stream
   * resources.
   * <p/>
   * Any subsequent calls to <code>getImageMeta</code> after a cleanup simply
   * re-initializes the resources.
   * <p/>
   * This system property can be set on startup with:<br/>
   * <code>
   * -Dexiftool.processCleanupDelay=600000
   * </code> or by calling {@link System#setProperty(String, String)} before
   * this class is loaded.
   * <p/>
   * Setting this value to 0 disables the automatic cleanup thread completely
   * and the caller will need to manually cleanup the external ExifTool
   * process and read/write streams by calling {@link #close()}.
   * <p/>
   * Default value is <code>600,000</code> (10 minutes).
   */
  private final long PROCESS_CLEANUP_DELAY;

	/**
	 * Map shared across all instances of this class that maintains the state of
	 * {@link Feature}s and if they are supported or not (supported=true,
	 * unsupported=false) by the underlying native ExifTool process being used
	 * in conjunction with this class.
	 * <p/>
	 * If a {@link Feature} is missing from the map (has no <code>true</code> or
	 * <code>false</code> flag associated with it, but <code>null</code>
	 * instead) then that means that feature has not been checked for support
	 * yet and this class will know to call
	 * {@link #checkFeatureSupport(Feature...)} on it to determine its supported
	 * state.
	 * <p/>
	 * For efficiency reasons, individual {@link Feature}s are checked for
	 * support one time during each run of the VM and never again during the
	 * session of that running VM.
	 */
  private final Map<Feature, Boolean> FEATURE_SUPPORT_MAP = new HashMap<ExifTool.Feature, Boolean>();

	/**
	 * List of args used to execute ExifTool using the '-ver' flag in
	 * order to get it to print out its version number. Used by the
	 * {@link #checkFeatureSupport(Feature...)} method to check all the required
	 * feature versions.
	 */
  private final List<String> ARGS_VERIFY_FEATURE;
  private final List<String> ARGS_STAY_OPEN;
  private final Set<Feature> featureSet;

  private final Timer cleanupTimer;
  private TimerTask currentCleanupTask = null;
  private IOStream stream;

  public ExifTool(){
    this((Feature[]) null);
  }

  /**
   * In this constructor, exifToolPath and processCleanupDelay are gotten from system properties
   * exiftool.path and exiftool.processCleanupDelay. processCleanupDelay is optional. If not found,
   * the default is used.
   * @param features
   */
  public ExifTool (Feature ... features){
    this(
      System.getProperty(ENV_EXIF_TOOL_PATH, "exiftool"),
      Long.getLong(ENV_EXIF_TOOL_PROCESSCLEANUPDELAY, DEFAULT_PROCESS_CLEANUP_DELAY),
      features
    );
  }

  public ExifTool(String exifToolPath) {
    this(exifToolPath, DEFAULT_PROCESS_CLEANUP_DELAY, (Feature[]) null);
  }

  public ExifTool(String exifToolPath, Feature ... features) {
    this(exifToolPath, DEFAULT_PROCESS_CLEANUP_DELAY, features);
  }

  public ExifTool(String exifToolPath, long processCleanupDelay, Feature ... features) {
    this.EXIF_TOOL_PATH = exifToolPath;
    this.PROCESS_CLEANUP_DELAY = processCleanupDelay;

    ARGS_VERIFY_FEATURE = Arrays.asList(EXIF_TOOL_PATH, "-ver");
    ARGS_STAY_OPEN = Arrays.asList(EXIF_TOOL_PATH, "-stay_open", "True", "-@", "-");

    featureSet = new HashSet<ExifTool.Feature>();

    if (features != null && features.length > 0) {
     /*
      * Process all features to ensure we checked them for support in the
      * installed version of ExifTool. If the feature has already been
      * checked before, this method will return immediately.
      */
      checkFeatureSupport(features);

     /*
      * Now we need to verify that all the features requested for this
      * instance of ExifTool to use WERE supported after all.
      */
      for (Feature feature : features) {

       /*
        * If the Feature was supported, record it in the local
      	* featureSet so this instance knows what features are being
      	* turned on by the caller.
      	*
      	* If the Feature was not supported, throw an exception
      	* reporting it to the caller so they know it cannot be used.
      	*/
        if (FEATURE_SUPPORT_MAP.get(feature)){
          featureSet.add(feature);
        } else {
          throw new UnsupportedFeatureException(feature);
        }
      }
    }


   /*
    * Now that initialization is done, init the cleanup timer if we are
    * using STAY_OPEN and the delay time set is non-zero.
    */
    if (isFeatureEnabled(Feature.STAY_OPEN) && PROCESS_CLEANUP_DELAY > 0) {
      this.cleanupTimer = new Timer(CLEANUP_THREAD_NAME, true);

      // Start the first cleanup task counting down.
      resetCleanupTask();
    } else {
      cleanupTimer = null;
    }
  }

  /**
	 * Used to determine if the given {@link Feature} is supported by the
	 * underlying native install of ExifTool pointed at by
	 * {@link #EXIF_TOOL_PATH}.
	 * <p/>
	 * If support for the given feature has not been checked for yet, this
	 * method will automatically call out to ExifTool and ensure the requested
	 * feature is supported in the current local install.
	 * <p/>
	 * The external call to ExifTool to confirm feature support is only ever
	 * done once per JVM session and stored in a <code>static final</code>
	 * {@link Map} that all instances of this class share.
	 * 
	 * @param feature
	 *            The feature to check support for in the underlying ExifTool
	 *            install.
	 * 
	 * @return <code>true</code> if support for the given {@link Feature} was
	 *         confirmed to work with the currently installed ExifTool or
	 *         <code>false</code> if it is not supported.
	 * 
	 * @throws IllegalArgumentException
	 *             if <code>feature</code> is <code>null</code>.
	 * @throws RuntimeException
	 *             if any exception occurs while attempting to start the
	 *             external ExifTool process to verify feature support.
	 */
	public boolean isFeatureSupported(Feature feature) throws RuntimeException {
		if (feature == null){
			throw new IllegalArgumentException("feature cannot be null");
    }

		Boolean supported = FEATURE_SUPPORT_MAP.get(feature);

		/*
		 * If there is no Boolean flag for the feature, support for it hasn't
		 * been checked yet with the native ExifTool install, so we need to do
		 * that.
		 */
		if (supported == null) {
			log.debug("Support for feature %s has not been checked yet, checking...");
			checkFeatureSupport(feature);

			// Re-query for the supported state
			supported = FEATURE_SUPPORT_MAP.get(feature);
		}

		return supported;
	}

	/**
	 * Used to verify the version of ExifTool installed is a high enough version
	 * to support the given features.
	 * <p/>
	 * This method runs the command "<code>exiftool -ver</code>" to get the
	 * version of the installed ExifTool and then compares that version to the
	 * least required version specified by the given features (see
	 * {@link Feature#getVersion()}).
	 * 
	 * @param features
	 *            The features whose required versions will be checked against
	 *            the installed ExifTool for support.
	 * 
	 * @throws RuntimeException
	 *             if any exception occurs communicating with the external
	 *             ExifTool process spun up in order to check its version.
	 */
	protected void checkFeatureSupport(Feature... features) throws RuntimeException {
		// Ensure there is work to do.
		if (features == null || features.length == 0)
			return;

		log.debug(String.format("Checking %d feature(s) for support in the external ExifTool install...",features.length));

    for (Feature feature : features) {
      String ver = null;
      Boolean supported;

      log.debug(String.format("\tChecking feature %s for support, requires ExifTool version %s or higher...", feature, feature.version));

      // Execute 'exiftool -ver'
      IOStream streams = startExifToolProcess(ARGS_VERIFY_FEATURE);

<<<<<<< HEAD
      try {
        // Read the single-line reply (version number)
        ver = streams.reader.readLine();

        // Close r/w streams to exited process.
        streams.close();
      } catch (Exception e) {
        /*
=======
			try {
				// Read the single-line reply (version number)
				ver = streams.reader.readLine();
			} catch (Exception e) {
				/*
>>>>>>> 65644e92
				 * no-op, while it is important to know that we COULD launch the
				 * ExifTool process (i.e. startExifToolProcess call worked) but
				 * couldn't communicate with it, the context with which this
				 * method is called is from the constructor of this class which
				 * would just wrap this exception and discard it anyway if it
				 * failed.
				 * 
				 * the caller will realize there is something wrong with the
				 * ExifTool process communication as soon as they make their
				 * first call to getImageMeta in which case whatever was causing
				 * the exception here will popup there and then need to be
				 * corrected.
				 * 
				 * This is an edge case that should only happen in really rare
				 * scenarios, so making this method easier to use is more
				 * important that robust IOException handling right here.
				 */
<<<<<<< HEAD
      }

      // Ensure the version found is >= the required version.
      if (ver != null && ver.compareTo(feature.version) >= 0) {
        supported = Boolean.TRUE;
        log.debug(String.format("\tFound ExifTool version %s, feature %s is SUPPORTED.",
                ver, feature));
      } else {
        supported = Boolean.FALSE;
        log.debug(String.format("\tFound ExifTool version %s, feature %s is NOT SUPPORTED.",
                ver, feature));
      }

      // Update feature support map
      FEATURE_SUPPORT_MAP.put(feature, supported);
    }
=======
			} finally {
                // Close r/w streams to exited process.
                streams.close();
            }

			// Ensure the version found is >= the required version.
			if (ver != null && ver.compareTo(feature.version) >= 0) {
				supported = Boolean.TRUE;
				log("\t\tFound ExifTool version %s, feature %s is SUPPORTED.",
						ver, feature);
			} else {
				supported = Boolean.FALSE;
				log("\t\tFound ExifTool version %s, feature %s is NOT SUPPORTED.",
						ver, feature);
			}

			// Update feature support map
			FEATURE_SUPPORT_MAP.put(feature, supported);
		}
>>>>>>> 65644e92
	}

	protected IOStream startExifToolProcess(List<String> args) throws RuntimeException {
		Process proc;
		IOStream stream;

		log.debug(String.format("Attempting to start external ExifTool process using args: %s", args));

		try {
			proc = new ProcessBuilder(args).start();
			log.debug("\tSuccessful");
		} catch (Exception e) {
			String message = "Unable to start external ExifTool process using the execution arguments: "
					+ args
					+ ". Ensure ExifTool is installed correctly and runs using the command path '"
					+ EXIF_TOOL_PATH
					+ "' as specified by the 'exiftool.path' system property.";

      log.debug(message);
			throw new RuntimeException(message, e);
		}

		log.debug("Setting up Read/Write streams to the external ExifTool process...");

		// Setup read/write streams to the new process.
		stream = new IOStream(new BufferedReader(new InputStreamReader(
				proc.getInputStream())), new OutputStreamWriter(
				proc.getOutputStream()));

		log.debug("\tSuccessful, returning stream to caller.");
		return stream;
	}

	/**
	 * Simple class used to house the read/write streams used to communicate
	 * with an external ExifTool process as well as the logic used to safely
	 * close the streams when no longer needed.
	 * <p/>
	 * This class is just a convenient way to group and manage the read/write
	 * streams as opposed to making them dangling member variables off of
	 * ExifTool directly.
	 * 
	 * @author Riyad Kalla (software@thebuzzmedia.com)
	 * @since 1.1
	 */
	private static class IOStream {
		BufferedReader reader;
		OutputStreamWriter writer;

		public IOStream(BufferedReader reader, OutputStreamWriter writer) {
			this.reader = reader;
			this.writer = writer;
		}

		public void close() {
			try {
				log.debug("Closing Read stream...");
				reader.close();
				log.debug("\tSuccessful");
			} catch (Exception e) {
				// no-op, just try to close it.
			}

			try {
				log.debug("Closing Write stream...");
				writer.close();
				log.debug("\tSuccessful");
			} catch (Exception e) {
				// no-op, just try to close it.
			}

			// Null the stream references.
			reader = null;
			writer = null;

			log.debug("Read/Write streams successfully closed.");
		}
	}

	/**
	 * Enum used to define the different kinds of features in the native
	 * ExifTool executable that this class can help you take advantage of.
	 * <p/>
	 * These flags are different from {@link Tag}s in that a "feature" is
	 * determined to be a special functionality of the underlying ExifTool
	 * executable that requires a different code-path in this class to take
	 * advantage of; for example, <code>-stay_open True</code> support.
	 * 
	 * @author Riyad Kalla (software@thebuzzmedia.com)
	 * @since 1.1
	 */
	public enum Feature {
		/**
		 * Enum used to specify that you wish to launch the underlying ExifTool
		 * process with <code>-stay_open True</code> support turned on that this
		 * class can then take advantage of.
		 * <p/>
		 * Required ExifTool version is <code>8.36</code> or higher.
		 */
		STAY_OPEN("8.36");

		/**
		 * Used to get the version of ExifTool required by this feature in order
		 * to work.
		 * 
		 * @return the version of ExifTool required by this feature in order to
		 *         work.
		 */
		public String getVersion() {
			return version;
		}

		private String version;

		private Feature(String version) {
			this.version = version;
		}
	}

	/**
	 * Enum used to define the 2 different output formats that {@link Tag}
	 * values can be returned in: numeric or human-readable text.
	 * <p/>
	 * ExifTool, via the <code>-n</code> command line arg, is capable of
	 * returning most values in their raw numeric form (e.g.
	 * Aperture="2.8010323841") as well as a more human-readable/friendly format
	 * (e.g. Aperture="2.8").
	 * <p/>
	 * While the {@link Tag}s defined on this class do provide a hint at the
	 * type of the result (see {@link Tag#getType()}), that hint only applies
	 * when the {@link Format#NUMERIC} form of the value is returned.
	 * <p/>
	 * If the caller finds the human-readable format easier to process,
	 * {@link Format#HUMAN_READABLE} can be specified when calling
	 * {@link ExifTool#getImageMeta(File, Format, Tag...)} and the returned
	 * {@link String} values processed manually by the caller.
	 * <p/>
	 * In order to see the types of values that are returned when
	 * {@link Format#HUMAN_READABLE} is used, you can check the comprehensive <a
	 * href="http://www.sno.phy.queensu.ca/~phil/exiftool/TagNames/index.html">
	 * ExifTool Tag Guide</a>.
	 * <p/>
	 * This makes sense with some values like Aperture that in
	 * {@link Format#NUMERIC} format end up returning as 14-decimal-place, high
	 * precision values that are near the intended value (e.g.
	 * "2.79999992203711" instead of just returning "2.8"). On the other hand,
	 * other values (like Orientation) are easier to parse when their numeric
	 * value (1-8) is returned instead of a much longer friendly name (e.g.
	 * "Mirror horizontal and rotate 270 CW").
	 * 
	 * @author Riyad Kalla (software@thebuzzmedia.com)
	 * @since 1.1
	 */
	public enum Format {
		NUMERIC, HUMAN_READABLE
	}

	/**
	 * Enum used to pre-define a convenient list of tags that can be easily
	 * extracted from images using this class with an external install of
	 * ExifTool.
	 * <p/>
	 * Each tag defined also includes a type hint for the parsed value
	 * associated with it when the default {@link Format#NUMERIC} value format
	 * is used.
	 * <p/>
	 * All replies from ExifTool are parsed as {@link String}s and using the
	 * type hint from each {@link Tag} can easily be converted to the correct
	 * data format by using the provided {@link Tag#parseValue(String)}
	 * method.
	 * <p/>
	 * This class does not make an attempt at converting the value automatically
	 * in case the caller decides they would prefer tag values returned in
	 * {@link Format#HUMAN_READABLE} format and to avoid any compatibility
	 * issues with future versions of ExifTool if a tag's return value is
	 * changed. This approach to leaving returned tag values as strings until
	 * the caller decides they want to parse them is a safer and more robust
	 * approach.
	 * <p/>
	 * The types provided by each tag are merely a hint based on the <a
	 * href="http://www.sno.phy.queensu.ca/~phil/exiftool/TagNames/index.html"
	 * >ExifTool Tag Guide</a> by Phil Harvey; the caller is free to parse or
	 * process the returned {@link String} values any way they wish.
	 * <h3>Tag Support</h3>
	 * ExifTool is capable of parsing almost every tag known to man (1000+), but
	 * this class makes an attempt at pre-defining a convenient list of the most
	 * common tags for use.
	 * <p/>
	 * This list was determined by looking at the common metadata tag values
	 * written to images by popular mobile devices (iPhone, Android) as well as
	 * cameras like simple point and shoots as well as DSLRs. As an additional
	 * source of input the list of supported/common EXIF formats that Flickr
	 * supports was also reviewed to ensure the most common/useful tags were
	 * being covered here.
	 * <p/>
	 * Please email me or <a
	 * href="https://github.com/thebuzzmedia/imgscalr/issues">file an issue</a>
	 * if you think this list is missing a commonly used tag that should be
	 * added to it.
	 * 
	 * @author Riyad Kalla (software@thebuzzmedia.com)
	 * @since 1.1
	 */
<<<<<<< HEAD
  public enum Tag {
    //single entry tags
    APERTURE("ApertureValue", Double.class),
    AUTHOR("XPAuthor", String.class),
    COLOR_SPACE("ColorSpace", Integer.class),
    COMMENT("XPComment", String.class),
    CONTRAST("Contrast", Integer.class),
    CREATION_DATE("CreationDate", String.class),
    DATE_TIME_ORIGINAL("DateTimeOriginal", String.class),
    DIGITAL_ZOOM_RATIO("DigitalZoomRatio", Double.class),
    EXIF_VERSION("ExifVersion", String.class),
    EXPOSURE_COMPENSATION("ExposureCompensation", Double.class),
    EXPOSURE_PROGRAM("ExposureProgram", Integer.class),
    EXPOSURE_TIME("ExposureTime", Double.class),
    FLASH("Flash", Integer.class),
    FOCAL_LENGTH("FocalLength", Double.class),
    FOCAL_LENGTH_35MM("FocalLengthIn35mmFormat", Integer.class),
    FNUMBER("FNumber", String.class),
    GPS_ALTITUDE("GPSAltitude", Double.class),
    GPS_ALTITUDE_REF("GPSAltitudeRef", Integer.class),
    GPS_BEARING("GPSDestBearing", Double.class),
    GPS_BEARING_REF("GPSDestBearingRef", String.class),
    GPS_LATITUDE("GPSLatitude", Double.class),
    GPS_LATITUDE_REF("GPSLatitudeRef", String.class),
    GPS_LONGITUDE("GPSLongitude", Double.class),
    GPS_LONGITUDE_REF("GPSLongitudeRef", String.class),
    GPS_PROCESS_METHOD("GPSProcessingMethod", String.class),
    GPS_SPEED("GPSSpeed", Double.class),
    GPS_SPEED_REF("GPSSpeedRef", String.class),
    GPS_TIMESTAMP("GPSTimeStamp", String.class),
    IMAGE_HEIGHT("ImageHeight", Integer.class),
    IMAGE_WIDTH("ImageWidth", Integer.class),
    ISO("ISO", Integer.class),
    KEYWORDS("XPKeywords", String.class),
    LENS_MAKE("LensMake", String.class),
    LENS_MODEL("LensModel", String.class),
    MAKE("Make", String.class),
    METERING_MODE("MeteringMode", Integer.class),
    MODEL("Model", String.class),
    ORIENTATION("Orientation", Integer.class),
    OWNER_NAME("OwnerName", String.class),
    RATING("Rating", Integer.class),
    RATING_PERCENT("RatingPercent", Integer.class),
    ROTATION("Rotation", Integer.class),
    SATURATION("Saturation", Integer.class),
    SENSING_METHOD("SensingMethod", Integer.class),
    SHARPNESS("Sharpness", Integer.class),
    SHUTTER_SPEED("ShutterSpeedValue", Double.class),
    SOFTWARE("Software", String.class),
    SUBJECT("XPSubject", String.class),
    TITLE("XPTitle", String.class),
    WHITE_BALANCE("WhiteBalance", Integer.class),
    X_RESOLUTION("XResolution", Double.class),
    Y_RESOLUTION("YResolution", Double.class),
  ;

    /**
     * Used to get the {@link Tag} identified by the given, case-sensitive,
     * tag name.
     *
     * @param name
     *            The case-sensitive name of the tag that will be searched
     *            for.
     *
     * @return the {@link Tag} identified by the given, case-sensitive, tag
     *         name or <code>null</code> if one couldn't be found.
     */
    public static Tag forName(String name) {
      for (Tag tag : Tag.values()){
        if (tag.getName().equals(name)){
          return tag;
        }
      }
      return null;
    }
=======
	public enum Tag {
		ISO("ISO", Integer.class), APERTURE("ApertureValue", Double.class), WHITE_BALANCE(
				"WhiteBalance", Integer.class), CONTRAST("Contrast",
				Integer.class), SATURATION("Saturation", Integer.class), SHARPNESS(
				"Sharpness", Integer.class), SHUTTER_SPEED("ShutterSpeedValue",
				Double.class), DIGITAL_ZOOM_RATIO("DigitalZoomRatio",
				Double.class), IMAGE_WIDTH("ImageWidth", Integer.class), IMAGE_HEIGHT(
				"ImageHeight", Integer.class), X_RESOLUTION("XResolution",
				Double.class), Y_RESOLUTION("YResolution", Double.class), FLASH(
				"Flash", Integer.class), METERING_MODE("MeteringMode",
				Integer.class), FOCAL_LENGTH("FocalLength", Double.class), FOCAL_LENGTH_35MM(
				"FocalLengthIn35mmFormat", Integer.class), EXPOSURE_TIME(
				"ExposureTime", Double.class), EXPOSURE_COMPENSATION(
				"ExposureCompensation", Double.class), EXPOSURE_PROGRAM(
				"ExposureProgram", Integer.class), ORIENTATION("Orientation",
				Integer.class), COLOR_SPACE("ColorSpace", Integer.class), SENSING_METHOD(
				"SensingMethod", Integer.class), SOFTWARE("Software",
				String.class), MAKE("Make", String.class), MODEL("Model",
				String.class), LENS_MAKE("LensMake", String.class), LENS_MODEL(
				"LensModel", String.class), OWNER_NAME("OwnerName",
				String.class), TITLE("XPTitle", String.class), AUTHOR(
				"XPAuthor", String.class), SUBJECT("XPSubject", String.class), KEYWORDS(
				"XPKeywords", String.class), COMMENT("XPComment", String.class), RATING(
				"Rating", Integer.class), RATING_PERCENT("RatingPercent",
				Integer.class), DATE_TIME_ORIGINAL("DateTimeOriginal",
				String.class), CREATION_DATE("CreationDate", String.class), GPS_LATITUDE(
				"GPSLatitude", Double.class), GPS_LATITUDE_REF(
				"GPSLatitudeRef", String.class), GPS_LONGITUDE("GPSLongitude",
				Double.class), GPS_LONGITUDE_REF("GPSLongitudeRef",
				String.class), GPS_ALTITUDE("GPSAltitude", Double.class), GPS_ALTITUDE_REF(
				"GPSAltitudeRef", Integer.class), GPS_SPEED("GPSSpeed",
				Double.class), GPS_SPEED_REF("GPSSpeedRef", String.class), GPS_PROCESS_METHOD(
				"GPSProcessingMethod", String.class), GPS_BEARING(
				"GPSDestBearing", Double.class), GPS_BEARING_REF(
				"GPSDestBearingRef", String.class), GPS_TIMESTAMP(
				"GPSTimeStamp", String.class), ROTATION("Rotation",Integer.class),
                CREATE_DATE("CreateDate", String.class), GPS_DATESTAMP("GPSDateStamp", String.class),
                DATE_CREATED("DateCreated", String.class),
				EXIF_VERSION("ExifVersion",String.class);

		private static final Map<String, Tag> TAG_LOOKUP_MAP;

		/**
		 * Initializer used to init the <code>static final</code> tag/name
		 * lookup map used by all instances of this class.
		 */
		static {
			Tag[] values = Tag.values();
			TAG_LOOKUP_MAP = new HashMap<String, ExifTool.Tag>(
					values.length * 3);

			for (int i = 0; i < values.length; i++) {
				Tag tag = values[i];
				TAG_LOOKUP_MAP.put(tag.name, tag);
			}
		}

		/**
		 * Used to get the {@link Tag} identified by the given, case-sensitive,
		 * tag name.
		 * 
		 * @param name
		 *            The case-sensitive name of the tag that will be searched
		 *            for.
		 * 
		 * @return the {@link Tag} identified by the given, case-sensitive, tag
		 *         name or <code>null</code> if one couldn't be found.
		 */
		public static Tag forName(String name) {
			return TAG_LOOKUP_MAP.get(name);
		}
>>>>>>> 65644e92

		/**
		 * Convenience method used to convert the given string Tag value
		 * (returned from the external ExifTool process) into the type described
		 * by the associated {@link Tag}.
		 * 
		 * @param <T>
		 *            The type of the returned value.
		 * @param value
		 *            The {@link String} representation of the tag's value as
		 *            parsed from the image.
		 * 
		 * @return the given string value converted to a native Java type (e.g.
		 *         Integer, Double, etc.).
		 * 
		 * @throws IllegalArgumentException
		 *             if <code>tag</code> is <code>null</code>.
		 * @throws NumberFormatException
		 *             if any exception occurs while trying to parse the given
		 *             <code>value</code> to any of the supported numeric types
		 *             in Java via calls to the respective <code>parseXXX</code>
		 *             methods defined on all the numeric wrapper classes (e.g.
		 *             {@link Integer#parseInt(String)} ,
		 *             {@link Double#parseDouble(String)} and so on).
		 * @throws ClassCastException
		 *             if the type defined by <code>T</code> is incompatible
		 *             with the type defined by {@link Tag#getType()} returned
		 *             by the <code>tag</code> argument passed in. This class
		 *             performs an implicit/unchecked cast to the type
		 *             <code>T</code> before returning the parsed result of the
		 *             type indicated by {@link Tag#getType()}. If the types do
		 *             not match, a <code>ClassCastException</code> will be
		 *             generated by the VM.
		 */
		@SuppressWarnings("unchecked")
		public <T> T parseValue(String value) throws IllegalArgumentException {

			if (value != null) {
        if (Boolean.class.isAssignableFrom(this.getType())){
          return (T) Boolean.valueOf(value);
        } else if (Byte.class.isAssignableFrom(this.getType())){
          return (T) Byte.valueOf(Byte.parseByte(value));
        } else if (Integer.class.isAssignableFrom(this.getType())){
          return  (T) Integer.valueOf(Integer.parseInt(value));
        } else if (Short.class.isAssignableFrom(this.getType())){
          return  (T) Short.valueOf(Short.parseShort(value));
        } else if (Long.class.isAssignableFrom(this.getType())){
          return  (T) Long.valueOf(Long.parseLong(value));
        } else if (Float.class.isAssignableFrom(this.getType())){
          return (T) Float.valueOf(Float.parseFloat(value));
        } else if (Double.class.isAssignableFrom(this.getType())){
          return  (T) parseDouble(value);
        } else if (Character.class.isAssignableFrom(this.getType())){
          return  (T) Character.valueOf(value.charAt(0));
        } else if (String.class.isAssignableFrom(this.getType())){
          return  (T) value;
        }
      }
			return null;
		}

    private Double parseDouble(String in) {
      if (in.contains("/")) {
        String[] enumeratorAndDivisor = in.split("/");
        return Double.parseDouble(enumeratorAndDivisor[0]) / Double.parseDouble(enumeratorAndDivisor[1]);
      } else {
        return Double.parseDouble(in);
      }
    }

		/**
		 * Used to get the name of the tag (e.g. "Orientation", "ISO", etc.).
		 * 
		 * @return the name of the tag (e.g. "Orientation", "ISO", etc.).
		 */
		public String getName() {
			return name;
		}

		/**
		 * Used to get a hint for the native type of this tag's value as
		 * specified by Phil Harvey's <a href=
		 * "http://www.sno.phy.queensu.ca/~phil/exiftool/TagNames/index.html"
		 * >ExifTool Tag Guide</a>.
		 * 
		 * @return a hint for the native type of this tag's value.
		 */
		public Class<?> getType() {
			return type;
		}

		private String name;
		private Class<?> type;

		private Tag(String name, Class<?> type) {
			this.name = name;
			this.type = type;
		}
	}

  public enum TagGroup {
    EXIF("EXIF","exif:all"),
    IPTC("IPTC", "iptc:all"),
    XMP("XMP", "xmp:all"),
    ALL("ALL", "all");

    private final String name;
    private final String value;

    private TagGroup(String name, String value) {
      this.name = name;
      this.value = value;
    }

    public String getName() {
      return name;
    }

    public String getValue() {
      return value;
    }
  }

    public void shutdownCleanupTask() {
        if(currentCleanupTask != null) {
            currentCleanupTask.cancel();
        }
        currentCleanupTask = null;
        if(cleanupTimer != null) {
            cleanupTimer.cancel();
        }
    }

	/**
	 * Used to shutdown the external ExifTool process and close the read/write
	 * streams used to communicate with it when {@link Feature#STAY_OPEN} is
	 * enabled.
	 * <p/>
	 * <strong>NOTE</strong>: Calling this method does not preclude this
	 * instance of {@link ExifTool} from being re-used, it merely disposes of
	 * the native and internal resources until the next call to
	 * <code>getImageMeta</code> causes them to be re-instantiated.
	 * <p/>
	 * The cleanup thread will automatically call this after an interval of
	 * inactivity defined by {@link #PROCESS_CLEANUP_DELAY}.
	 * <p/>
	 * Calling this method on an instance of this class without
	 * {@link Feature#STAY_OPEN} support enabled has no effect.
	 */
	public void close() {
		/*
		 * no-op if the underlying process and streams have already been closed
		 * OR if stayOpen was never used in the first place in which case
		 * nothing is open right now anyway.
		 */
		if (stream == null){
      log.debug("This ExifTool instance was never used so no external process or streams were ever created (nothing to clean up, we will just exit).");
			return;
    }

		/*
		 * If ExifTool was used in stayOpen mode but getImageMeta was never
		 * called then the streams were never initialized and there is nothing
		 * to shut down or destroy, otherwise we need to close down all the
		 * resources in use.
		 */
    try {
      log.debug("Attempting to close ExifTool daemon process, issuing '-stay_open\\nFalse\\n' command...");

      // Tell the ExifTool process to exit.
      stream.writer.write("-stay_open\nFalse\n");
      stream.writer.flush();

      log.debug("\tSuccessful");
    } catch (IOException e) {
      log.error(e, e);
    } finally {
      stream.close();
    }

    stream = null;
		log.debug("ExifTool daemon process successfully terminated.");
	}

	/**
	 * For {@link ExifTool} instances with {@link Feature#STAY_OPEN} support
	 * enabled, this method is used to determine if there is currently a running
	 * ExifTool process associated with this class.
	 * <p/>
	 * Any dependent processes and streams can be shutdown using
	 * {@link #close()} and this class will automatically re-create them on the
	 * next call to <code>getImageMeta</code> if necessary.
	 * 
	 * @return <code>true</code> if there is an external ExifTool process in
	 *         daemon mode associated with this class utilizing the
	 *         {@link Feature#STAY_OPEN} feature, otherwise returns
	 *         <code>false</code>.
	 */
	public boolean isRunning() {
		return (stream != null);
	}

	/**
	 * Used to determine if the given {@link Feature} has been enabled for this
	 * particular instance of {@link ExifTool}.
	 * <p/>
	 * This method is different from {@link #isFeatureSupported(Feature)}, which
	 * checks if the given feature is supported by the underlying ExifTool
	 * install where as this method tells the caller if the given feature has
	 * been enabled for use in this particular instance.
	 * 
	 * @param feature
	 *            The feature to check if it has been enabled for us or not on
	 *            this instance.
	 * 
	 * @return <code>true</code> if the given {@link Feature} is currently
	 *         enabled on this instance of {@link ExifTool}, otherwise returns
	 *         <code>false</code>.
	 * 
	 * @throws IllegalArgumentException
	 *             if <code>feature</code> is <code>null</code>.
	 */
	public boolean isFeatureEnabled(Feature feature) throws IllegalArgumentException {
		if (feature == null){
			throw new IllegalArgumentException("feature cannot be null");
    }
		return featureSet.contains(feature);
	}

  public Map<Tag, String> getImageMeta(File image, Tag... tags)
          throws IllegalArgumentException, SecurityException, IOException {

    return getImageMeta(image, Format.NUMERIC, tags);
  }

  public Map<Tag, String> getImageMeta(File image, Format format, Tag... tags)
          throws IllegalArgumentException, SecurityException, IOException {

    String [] stringTags = new String[tags.length];
    int i=0;
    for (Tag tag : tags){
      stringTags[i++] = tag.getName();
    }
    return mapByTag(getImageMeta(image, format, true, stringTags));
  }

  public Map<String, String> getImageMeta(File image, Format format, TagGroup... tags)
          throws IllegalArgumentException, SecurityException, IOException {
    String [] stringTags = new String[tags.length];
    int i=0;
    for (TagGroup tag : tags){
      stringTags[i++] = tag.getValue();
    }
    return getImageMeta(image, format, false, stringTags);
  }

  private Map<String, String> getImageMeta(File image, Format format, boolean suppressDuplicates, String... tags)
              throws IllegalArgumentException, SecurityException, IOException {
		
    if (image == null){
			throw new IllegalArgumentException("image cannot be null and must be a valid stream of image data.");
    }
		if (format == null){
			throw new IllegalArgumentException("format cannot be null");
    }
		if (tags == null || tags.length == 0){
			throw new IllegalArgumentException("tags cannot be null and must contain 1 or more Tag to query the image for.");
    }
		if (!image.canRead()){
			throw new SecurityException(
					"Unable to read the given image ["
							+ image.getAbsolutePath()
							+ "], ensure that the image exists at the given path and that the executing Java process has permissions to read it.");
    }

		long startTime = System.currentTimeMillis();
		log.debug(String.format("Querying %d tags from image: %s", tags.length, image.getAbsolutePath()));

		long exifToolCallStartTime;

		/*
		 * Using ExifTool in daemon mode (-stay_open True) executes different
		 * code paths below. So establish the flag for this once and it is
		 * reused a multitude of times later in this method to figure out where
		 * to branch to.
		 */
		boolean stayOpen = featureSet.contains(Feature.STAY_OPEN);
    Map<String, String> resultMap;

		if (stayOpen) {
			log.debug("Using ExifTool in daemon mode (-stay_open True)...");

			// Always reset the cleanup task.
			resetCleanupTask();

			/*
			 * If this is our first time calling getImageMeta with a stayOpen
			 * connection, set up the persistent process and run it so it is
			 * ready to receive commands from us.
			 */
      if (stream == null) {
        synchronized (this){
          if (stream == null){
            log.debug("Starting daemon ExifTool process and creating read/write streams (this only happens once)...");
            // Begin the persistent ExifTool process.
            stream = startExifToolProcess(ARGS_STAY_OPEN);
          }
        }
      }

			log.debug("Streaming arguments to ExifTool process...");

      synchronized (this){
        if (format == Format.NUMERIC){
          stream.writer.write("-n\n"); // numeric output
        }
        if (!suppressDuplicates){
          stream.writer.write("-a\n"); // Allow duplicate tags to be extracted
        }

        stream.writer.write("-S\n"); // compact output

        for (String tag : tags) {
          stream.writer.write('-');
          stream.writer.write(tag);
          stream.writer.write("\n");
        }

        stream.writer.write(image.getAbsolutePath());
        stream.writer.write("\n");

        log.debug("Executing ExifTool...");

        // Begin tracking the duration ExifTool takes to respond.
        exifToolCallStartTime = System.currentTimeMillis();

        // Run ExifTool on our file with all the given arguments.
        stream.writer.write("-execute\n");
        stream.writer.flush();

        resultMap = readResponse(stream, stayOpen);
      }

    //not in daemon mode, launch tool with each call
    } else {
      
			log.debug("Using ExifTool in non-daemon mode (-stay_open False)...");

			/*
			 * Since we are not using a stayOpen process, we need to setup the
			 * execution arguments completely each time.
			 */

      List<String> args = new ArrayList<String>(64);
			args.add(EXIF_TOOL_PATH);

			if (format == Format.NUMERIC){
				args.add("-n"); // numeric output
      }
			args.add("-S"); // compact output

      for (String tag : tags) {
        args.add("-" + tag);
      }

			args.add(image.getAbsolutePath());

			// Run the ExifTool with our args.
			stream = startExifToolProcess(args);

			// Begin tracking the duration ExifTool takes to respond.
			exifToolCallStartTime = System.currentTimeMillis();
      resultMap = readResponse(stream, stayOpen);
		}



    long exifToolElapsedTime = System.currentTimeMillis()-exifToolCallStartTime;
		// Print out how long the call to external ExifTool process took.
    if (log.isDebugEnabled()){
      log.debug(String.format("Finished reading ExifTool response in %d ms.", exifToolElapsedTime));
    }

		/*
		 * If we are not using a persistent ExifTool process, then after running
		 * the command above, the process exited in which case we need to clean
		 * our streams up since it no longer exists. If we were using a
		 * persistent ExifTool process, leave the streams open for future calls.
		 */
		if (!stayOpen){
			stream.close();
    }

    if (log.isDebugEnabled()){
      log.debug(String.format("Image Meta Processed in %d ms [queried %d tags and found %d values]",
              (System.currentTimeMillis() - startTime), tags.length,
              resultMap.size()));
    }

		return resultMap;
	}

  private Map<String, String> readResponse(IOStream stream, boolean stayOpen) throws IOException {

    log.debug("Reading response back from ExifTool...");
    Map<String, String> resultMap = new HashMap<String, String>(500);
    String line;

    while ((line = stream.reader.readLine()) != null) {
      String[] pair = TAG_VALUE_PATTERN.split(line, 2);

      if (pair.length == 2) {
        resultMap.put(pair[0], pair[1]);
        log.debug(String.format("\tRead Tag [name=%s, value=%s]", pair[0], pair[1]));
      }

      /*
       * When using a persistent ExifTool process, it terminates its
       * output to us with a "{ready}" clause on a new line, we need to
       * look for it and break from this loop when we see it otherwise
       * this process will hang indefinitely blocking on the input stream
       * with no data to read.
       */
      if (stayOpen && line.equals("{ready}")){
        break;
      }
    }
    return resultMap;
  }

  private static Map<Tag, String> mapByTag(Map<String,String> stringMap){
    Map<Tag, String> tagMap = new HashMap<Tag, String>(Tag.values().length);
    for (Tag tag : Tag.values()){
      if (stringMap.containsKey(tag.getName())){
        tagMap.put(tag, stringMap.get(tag.getName()));
      }
    }
    return tagMap;
  }

	/**
	 * Helper method used to make canceling the current task and scheduling a
	 * new one easier.
	 * <p/>
	 * It is annoying that we cannot just reset the timer on the task, but that
	 * isn't the way the java.util.Timer class was designed unfortunately.
	 */
	private void resetCleanupTask() {
		// no-op if the timer was never created.
		if (cleanupTimer == null){
			return;
    }

		log.debug("Resetting cleanup task...");

		// Cancel the current cleanup task if necessary.
		if (currentCleanupTask != null){
			currentCleanupTask.cancel();
    }

		// Schedule a new cleanup task.
		cleanupTimer.schedule(
				(currentCleanupTask = new CleanupTimerTask(this)),
				PROCESS_CLEANUP_DELAY, PROCESS_CLEANUP_DELAY);

		log.debug("\tSuccessful");
	}

	/**
	 * Class used to represent the {@link TimerTask} used by the internal auto
	 * cleanup {@link Timer} to call {@link ExifTool#close()} after a specified
	 * interval of inactivity.
	 * 
	 * @author Riyad Kalla (software@thebuzzmedia.com)
	 * @since 1.1
	 */
	private class CleanupTimerTask extends TimerTask {
		private ExifTool owner;

		public CleanupTimerTask(ExifTool owner) throws IllegalArgumentException {
			if (owner == null)
				throw new IllegalArgumentException(
						"owner cannot be null and must refer to the ExifTool instance creating this task.");

			this.owner = owner;
		}

		@Override
		public void run() {
			log.info("Auto cleanup task running...");
			owner.close();
		}
	}

	/**
	 * Class used to define an exception that occurs when the caller attempts to
	 * use a {@link Feature} that the underlying native ExifTool install does
	 * not support (i.e. the version isn't new enough).
	 * 
	 * @author Riyad Kalla (software@thebuzzmedia.com)
	 * @since 1.1
	 */
	public class UnsupportedFeatureException extends RuntimeException {
		private static final long serialVersionUID = -1332725983656030770L;

		public UnsupportedFeatureException(Feature feature) {
			super(
					"Use of feature ["
							+ feature.toString()
							+ "] requires version "
							+ feature.getVersion()
							+ " or higher of the native ExifTool program. The version of ExifTool referenced by the system property 'exiftool.path' is not high enough. You can either upgrade the install of ExifTool or avoid using this feature to workaround this exception.");
		}

	}
}<|MERGE_RESOLUTION|>--- conflicted
+++ resolved
@@ -464,12 +464,12 @@
 	 *             if any exception occurs communicating with the external
 	 *             ExifTool process spun up in order to check its version.
 	 */
-	protected void checkFeatureSupport(Feature... features) throws RuntimeException {
-		// Ensure there is work to do.
-		if (features == null || features.length == 0)
-			return;
-
-		log.debug(String.format("Checking %d feature(s) for support in the external ExifTool install...",features.length));
+  protected void checkFeatureSupport(Feature... features) throws RuntimeException {
+    // Ensure there is work to do.
+    if (features == null || features.length == 0)
+      return;
+
+    log.debug(String.format("Checking %d feature(s) for support in the external ExifTool install...",features.length));
 
     for (Feature feature : features) {
       String ver = null;
@@ -480,22 +480,11 @@
       // Execute 'exiftool -ver'
       IOStream streams = startExifToolProcess(ARGS_VERIFY_FEATURE);
 
-<<<<<<< HEAD
       try {
         // Read the single-line reply (version number)
         ver = streams.reader.readLine();
-
-        // Close r/w streams to exited process.
-        streams.close();
       } catch (Exception e) {
         /*
-=======
-			try {
-				// Read the single-line reply (version number)
-				ver = streams.reader.readLine();
-			} catch (Exception e) {
-				/*
->>>>>>> 65644e92
 				 * no-op, while it is important to know that we COULD launch the
 				 * ExifTool process (i.e. startExifToolProcess call worked) but
 				 * couldn't communicate with it, the context with which this
@@ -513,9 +502,11 @@
 				 * scenarios, so making this method easier to use is more
 				 * important that robust IOException handling right here.
 				 */
-<<<<<<< HEAD
+
+      } finally {
+        // Close r/w streams to exited process.
+        streams.close();
       }
-
       // Ensure the version found is >= the required version.
       if (ver != null && ver.compareTo(feature.version) >= 0) {
         supported = Boolean.TRUE;
@@ -530,28 +521,7 @@
       // Update feature support map
       FEATURE_SUPPORT_MAP.put(feature, supported);
     }
-=======
-			} finally {
-                // Close r/w streams to exited process.
-                streams.close();
-            }
-
-			// Ensure the version found is >= the required version.
-			if (ver != null && ver.compareTo(feature.version) >= 0) {
-				supported = Boolean.TRUE;
-				log("\t\tFound ExifTool version %s, feature %s is SUPPORTED.",
-						ver, feature);
-			} else {
-				supported = Boolean.FALSE;
-				log("\t\tFound ExifTool version %s, feature %s is NOT SUPPORTED.",
-						ver, feature);
-			}
-
-			// Update feature support map
-			FEATURE_SUPPORT_MAP.put(feature, supported);
-		}
->>>>>>> 65644e92
-	}
+  }
 
 	protected IOStream startExifToolProcess(List<String> args) throws RuntimeException {
 		Process proc;
@@ -754,7 +724,6 @@
 	 * @author Riyad Kalla (software@thebuzzmedia.com)
 	 * @since 1.1
 	 */
-<<<<<<< HEAD
   public enum Tag {
     //single entry tags
     APERTURE("ApertureValue", Double.class),
@@ -762,7 +731,9 @@
     COLOR_SPACE("ColorSpace", Integer.class),
     COMMENT("XPComment", String.class),
     CONTRAST("Contrast", Integer.class),
+    CREATE_DATE("CreateDate", String.class),
     CREATION_DATE("CreationDate", String.class),
+    DATE_CREATED("DateCreated", String.class),
     DATE_TIME_ORIGINAL("DateTimeOriginal", String.class),
     DIGITAL_ZOOM_RATIO("DigitalZoomRatio", Double.class),
     EXIF_VERSION("ExifVersion", String.class),
@@ -777,6 +748,7 @@
     GPS_ALTITUDE_REF("GPSAltitudeRef", Integer.class),
     GPS_BEARING("GPSDestBearing", Double.class),
     GPS_BEARING_REF("GPSDestBearingRef", String.class),
+    GPS_DATESTAMP("GPSDateStamp", String.class),
     GPS_LATITUDE("GPSLatitude", Double.class),
     GPS_LATITUDE_REF("GPSLatitudeRef", String.class),
     GPS_LONGITUDE("GPSLongitude", Double.class),
@@ -830,79 +802,6 @@
       }
       return null;
     }
-=======
-	public enum Tag {
-		ISO("ISO", Integer.class), APERTURE("ApertureValue", Double.class), WHITE_BALANCE(
-				"WhiteBalance", Integer.class), CONTRAST("Contrast",
-				Integer.class), SATURATION("Saturation", Integer.class), SHARPNESS(
-				"Sharpness", Integer.class), SHUTTER_SPEED("ShutterSpeedValue",
-				Double.class), DIGITAL_ZOOM_RATIO("DigitalZoomRatio",
-				Double.class), IMAGE_WIDTH("ImageWidth", Integer.class), IMAGE_HEIGHT(
-				"ImageHeight", Integer.class), X_RESOLUTION("XResolution",
-				Double.class), Y_RESOLUTION("YResolution", Double.class), FLASH(
-				"Flash", Integer.class), METERING_MODE("MeteringMode",
-				Integer.class), FOCAL_LENGTH("FocalLength", Double.class), FOCAL_LENGTH_35MM(
-				"FocalLengthIn35mmFormat", Integer.class), EXPOSURE_TIME(
-				"ExposureTime", Double.class), EXPOSURE_COMPENSATION(
-				"ExposureCompensation", Double.class), EXPOSURE_PROGRAM(
-				"ExposureProgram", Integer.class), ORIENTATION("Orientation",
-				Integer.class), COLOR_SPACE("ColorSpace", Integer.class), SENSING_METHOD(
-				"SensingMethod", Integer.class), SOFTWARE("Software",
-				String.class), MAKE("Make", String.class), MODEL("Model",
-				String.class), LENS_MAKE("LensMake", String.class), LENS_MODEL(
-				"LensModel", String.class), OWNER_NAME("OwnerName",
-				String.class), TITLE("XPTitle", String.class), AUTHOR(
-				"XPAuthor", String.class), SUBJECT("XPSubject", String.class), KEYWORDS(
-				"XPKeywords", String.class), COMMENT("XPComment", String.class), RATING(
-				"Rating", Integer.class), RATING_PERCENT("RatingPercent",
-				Integer.class), DATE_TIME_ORIGINAL("DateTimeOriginal",
-				String.class), CREATION_DATE("CreationDate", String.class), GPS_LATITUDE(
-				"GPSLatitude", Double.class), GPS_LATITUDE_REF(
-				"GPSLatitudeRef", String.class), GPS_LONGITUDE("GPSLongitude",
-				Double.class), GPS_LONGITUDE_REF("GPSLongitudeRef",
-				String.class), GPS_ALTITUDE("GPSAltitude", Double.class), GPS_ALTITUDE_REF(
-				"GPSAltitudeRef", Integer.class), GPS_SPEED("GPSSpeed",
-				Double.class), GPS_SPEED_REF("GPSSpeedRef", String.class), GPS_PROCESS_METHOD(
-				"GPSProcessingMethod", String.class), GPS_BEARING(
-				"GPSDestBearing", Double.class), GPS_BEARING_REF(
-				"GPSDestBearingRef", String.class), GPS_TIMESTAMP(
-				"GPSTimeStamp", String.class), ROTATION("Rotation",Integer.class),
-                CREATE_DATE("CreateDate", String.class), GPS_DATESTAMP("GPSDateStamp", String.class),
-                DATE_CREATED("DateCreated", String.class),
-				EXIF_VERSION("ExifVersion",String.class);
-
-		private static final Map<String, Tag> TAG_LOOKUP_MAP;
-
-		/**
-		 * Initializer used to init the <code>static final</code> tag/name
-		 * lookup map used by all instances of this class.
-		 */
-		static {
-			Tag[] values = Tag.values();
-			TAG_LOOKUP_MAP = new HashMap<String, ExifTool.Tag>(
-					values.length * 3);
-
-			for (int i = 0; i < values.length; i++) {
-				Tag tag = values[i];
-				TAG_LOOKUP_MAP.put(tag.name, tag);
-			}
-		}
-
-		/**
-		 * Used to get the {@link Tag} identified by the given, case-sensitive,
-		 * tag name.
-		 * 
-		 * @param name
-		 *            The case-sensitive name of the tag that will be searched
-		 *            for.
-		 * 
-		 * @return the {@link Tag} identified by the given, case-sensitive, tag
-		 *         name or <code>null</code> if one couldn't be found.
-		 */
-		public static Tag forName(String name) {
-			return TAG_LOOKUP_MAP.get(name);
-		}
->>>>>>> 65644e92
 
 		/**
 		 * Convenience method used to convert the given string Tag value
@@ -1026,15 +925,15 @@
     }
   }
 
-    public void shutdownCleanupTask() {
-        if(currentCleanupTask != null) {
-            currentCleanupTask.cancel();
-        }
-        currentCleanupTask = null;
-        if(cleanupTimer != null) {
-            cleanupTimer.cancel();
-        }
-    }
+  public void shutdownCleanupTask() {
+    if(currentCleanupTask != null) {
+      currentCleanupTask.cancel();
+    }
+    currentCleanupTask = null;
+    if(cleanupTimer != null) {
+      cleanupTimer.cancel();
+    }
+  }
 
 	/**
 	 * Used to shutdown the external ExifTool process and close the read/write
